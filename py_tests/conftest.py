"""pytest fixtures."""

from collections import OrderedDict
from statistics import mean
from typing import Any, Literal, Union

import pytest

from par_run.executor import Command, CommandGroup

AnyIOBackendT = tuple[Literal["asyncio", "trio"], dict[str, Any]]


def cmd_group_ids(vals: tuple[int, list[int], list[int], list[bool], list[bool]]) -> str:
    num_groups, num_cmds, num_output_lines, serial, success = _norm_generate_command_groups(*vals)

    serial_str = str(any(serial))
    success_str = str(all(success))
    num_output_lines_str = str(mean(num_output_lines))
<<<<<<< HEAD
    return (
        f"{num_groups}_groups_"
        f"{len(num_cmds)}_cmds_"
        f"{len(num_output_lines)}_outputs_"
        f"{num_output_lines_str}_serial_"
        f"{serial_str}_success_"
        f"{success_str}"
    )
=======
    return f"{num_groups}_groups_{len(num_cmds)}_cmds_{len(num_output_lines)}_outputs_{num_output_lines_str}_serial_{serial_str}_success_{success_str}"
>>>>>>> af9d5a1a


@pytest.fixture(
    params=[
        (1, 2, 1, False, True),
        (2, 2, 1, False, True),
        (2, 2, 2, False, True),
        (2, 3, 3, False, True),
    ],
    ids=cmd_group_ids,
)
def mock_command_groups_par_success(request: pytest.FixtureRequest) -> list[CommandGroup]:
    return generate_command_groups(*request.param)


@pytest.fixture(
    params=[
        (1, 2, 1, True, True),
        (2, 2, 1, True, True),
        (2, 2, 2, True, True),
        (2, 3, 3, True, True),
    ],
    ids=cmd_group_ids,
)
def mock_command_groups_serial_success(request: pytest.FixtureRequest) -> list[CommandGroup]:
    return generate_command_groups(*request.param)


@pytest.fixture(
    params=[
        (1, 3, 1, True, [True, False, True]),
        (2, 2, 1, True, [True, False, True, False]),
        (2, 2, 2, True, [True, False, True, False]),
        (2, 3, 3, True, [True, False, True, False, True, False]),
    ],
    ids=cmd_group_ids,
)
def mock_command_groups_par_part_fail(request: pytest.FixtureRequest) -> list[CommandGroup]:
    return generate_command_groups(*request.param)


def _norm_generate_command_groups(  # noqa: PLR0912
    num_groups: int,
    num_cmds: Union[int, list[int]],
    num_output_lines: Union[int, list[int]],
    serial: Union[bool, list[bool]],
    success: Union[bool, list[bool]],
) -> tuple[int, list[int], list[int], list[bool], list[bool]]:
    """

    Args:
        num_groups (int): Number of groups to generate
<<<<<<< HEAD
        num_cmds (Union[int, list[int]]): Number of commands in each group, or a list of the number of commands
            in each group. Must be the same length as num_groups
        num_output_lines (Union[int, list[int]]): Number of output lines for each command,
          or a list of the number of output lines for each command. Must be the same length as num_cmds*num_groups
        serial (Union[bool, list[bool]]): Whether each group should run serially or in parallel, each group must be
            a bool or a list of bools the same length as num_cmds*num_groups
        success (Union[bool, list[bool]]): Whether each command should succeed or fail, each command must be a bool
            or a list of bools the same length as num_cmds*num_groups
=======
        num_cmds (Union[int, list[int]]): Number of commands in each group, or a list of the number of commands in each group. Must be the same length as num_groups
        num_output_lines (Union[int, list[int]]): Number of output lines for each command,
          or a list of the number of output lines for each command. Must be the same length as num_cmds*num_groups
        serial (Union[bool, list[bool]]): Whether each group should run serially or in parallel, each group must be a bool or a list of bools the same length as num_cmds*num_groups
        success (Union[bool, list[bool]]): Whether each command should succeed or fail, each command must be a bool or a list of bools the same length as num_cmds*num_groups
>>>>>>> af9d5a1a


    Returns:
        tuple[int, list[int], list[int], list[bool], list[bool]]: _description_
    """
    if num_groups < 1:
        raise ValueError("num_groups must be greater than 0")

    if isinstance(num_cmds, list):
        if len(num_cmds) != num_groups:
            raise ValueError("num_cmds must be a list the same length as num_groups, or an int")
        else:
            pass
    else:
        num_cmds = [num_cmds] * num_groups
    tot_cmds = sum(num_cmds)
    if isinstance(num_output_lines, list):
        if len(num_output_lines) != tot_cmds:
            raise ValueError("num_output_lines must be an int or the same length as num_cmds*num_groups")
        else:
            pass
    else:
        num_output_lines = [num_output_lines] * tot_cmds
    if isinstance(serial, list):
        if len(serial) != tot_cmds:
            raise ValueError("serial must be a list the same length as num_groups, or an bool")
        else:
            pass
    else:
        serial = [serial] * tot_cmds

    if isinstance(success, list):
        if len(success) != tot_cmds:
            raise ValueError("success must be a list the same length as num_cmds, or an bool")
        else:
            pass
    else:
        success = [success] * tot_cmds
    return num_groups, num_cmds, num_output_lines, serial, success


def generate_command_groups(
    num_groups: int,
    num_cmds: Union[int, list[int]],
    num_output_lines: Union[int, list[int]],
    serial: Union[bool, list[bool]],
    success: Union[bool, list[bool]],
) -> CommandGroup:
    num_groups, num_cmds, num_output_lines, serial, success = _norm_generate_command_groups(
<<<<<<< HEAD
        num_groups,
        num_cmds,
        num_output_lines,
        serial,
        success,
=======
        num_groups, num_cmds, num_output_lines, serial, success
>>>>>>> af9d5a1a
    )

    echo = "Hello, World!"
    cmd_groups: list[CommandGroup] = []
    for group_ix in range(num_groups):
        cmds = OrderedDict()
        for cmd_ix in range(num_cmds[group_ix]):
            cmd_name = f"test_{cmd_ix}"
            multi_part_cmds = [f"echo '{echo_ix}:{echo}'" for echo_ix in range(num_output_lines[group_ix])]
            multi_part_cmds.append(f"exit {0 if success[cmd_ix] else 1}")
            cmd_str = " && ".join(multi_part_cmds)
            cmds[cmd_name] = Command(name=cmd_name, cmd=cmd_str)
        cmd_groups.append(CommandGroup(name=f"test_group{group_ix}", cmds=cmds, serial=serial[group_ix]))
    return cmd_groups


@pytest.fixture(
    params=[
        pytest.param(("asyncio", {"use_uvloop": True}), id="asyncio+uvloop"),
        pytest.param(("asyncio", {"use_uvloop": False}), id="asyncio"),
<<<<<<< HEAD
    ],
=======
    ]
>>>>>>> af9d5a1a
)
def anyio_backend(request: pytest.FixtureRequest) -> AnyIOBackendT:
    return request.param  # type: ignore


@pytest.fixture(
    params=[
        pytest.param(("asyncio", {"use_uvloop": True}), id="asyncio+uvloop"),
        pytest.param(("asyncio", {"use_uvloop": False}), id="asyncio"),
        pytest.param(("trio", {}), id="trio"),
<<<<<<< HEAD
    ],
=======
    ]
>>>>>>> af9d5a1a
)
def anyio_backend_asyncio(request: pytest.FixtureRequest) -> tuple[str, dict[str, Any]]:
    return request.param<|MERGE_RESOLUTION|>--- conflicted
+++ resolved
@@ -17,7 +17,6 @@
     serial_str = str(any(serial))
     success_str = str(all(success))
     num_output_lines_str = str(mean(num_output_lines))
-<<<<<<< HEAD
     return (
         f"{num_groups}_groups_"
         f"{len(num_cmds)}_cmds_"
@@ -26,9 +25,6 @@
         f"{serial_str}_success_"
         f"{success_str}"
     )
-=======
-    return f"{num_groups}_groups_{len(num_cmds)}_cmds_{len(num_output_lines)}_outputs_{num_output_lines_str}_serial_{serial_str}_success_{success_str}"
->>>>>>> af9d5a1a
 
 
 @pytest.fixture(
@@ -81,7 +77,6 @@
 
     Args:
         num_groups (int): Number of groups to generate
-<<<<<<< HEAD
         num_cmds (Union[int, list[int]]): Number of commands in each group, or a list of the number of commands
             in each group. Must be the same length as num_groups
         num_output_lines (Union[int, list[int]]): Number of output lines for each command,
@@ -90,14 +85,6 @@
             a bool or a list of bools the same length as num_cmds*num_groups
         success (Union[bool, list[bool]]): Whether each command should succeed or fail, each command must be a bool
             or a list of bools the same length as num_cmds*num_groups
-=======
-        num_cmds (Union[int, list[int]]): Number of commands in each group, or a list of the number of commands in each group. Must be the same length as num_groups
-        num_output_lines (Union[int, list[int]]): Number of output lines for each command,
-          or a list of the number of output lines for each command. Must be the same length as num_cmds*num_groups
-        serial (Union[bool, list[bool]]): Whether each group should run serially or in parallel, each group must be a bool or a list of bools the same length as num_cmds*num_groups
-        success (Union[bool, list[bool]]): Whether each command should succeed or fail, each command must be a bool or a list of bools the same length as num_cmds*num_groups
->>>>>>> af9d5a1a
-
 
     Returns:
         tuple[int, list[int], list[int], list[bool], list[bool]]: _description_
@@ -146,15 +133,11 @@
     success: Union[bool, list[bool]],
 ) -> CommandGroup:
     num_groups, num_cmds, num_output_lines, serial, success = _norm_generate_command_groups(
-<<<<<<< HEAD
         num_groups,
         num_cmds,
         num_output_lines,
         serial,
         success,
-=======
-        num_groups, num_cmds, num_output_lines, serial, success
->>>>>>> af9d5a1a
     )
 
     echo = "Hello, World!"
@@ -175,11 +158,7 @@
     params=[
         pytest.param(("asyncio", {"use_uvloop": True}), id="asyncio+uvloop"),
         pytest.param(("asyncio", {"use_uvloop": False}), id="asyncio"),
-<<<<<<< HEAD
     ],
-=======
-    ]
->>>>>>> af9d5a1a
 )
 def anyio_backend(request: pytest.FixtureRequest) -> AnyIOBackendT:
     return request.param  # type: ignore
@@ -190,11 +169,7 @@
         pytest.param(("asyncio", {"use_uvloop": True}), id="asyncio+uvloop"),
         pytest.param(("asyncio", {"use_uvloop": False}), id="asyncio"),
         pytest.param(("trio", {}), id="trio"),
-<<<<<<< HEAD
     ],
-=======
-    ]
->>>>>>> af9d5a1a
 )
 def anyio_backend_asyncio(request: pytest.FixtureRequest) -> tuple[str, dict[str, Any]]:
     return request.param