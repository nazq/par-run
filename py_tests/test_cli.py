--- conflicted
+++ resolved
@@ -203,10 +203,7 @@
     assert result.exit_code != 0
     read_mock.assert_called_once()
 
-<<<<<<< HEAD
-
-=======
->>>>>>> af9d5a1a
+
 @pytest.mark.skip("Not implemented")
 def test_run_with_specific_cmds(mocker: MockerFixture, mock_command_groups_par_success: list[CommandGroup]) -> None:
     mocker.patch("par_run.cli.read_commands_toml", return_value=[mock_command_groups_par_success])
@@ -215,10 +212,7 @@
     assert result.exit_code == 0
     # Add additional assertions to check if the command was filtered correctly
 
-<<<<<<< HEAD
-
-=======
->>>>>>> af9d5a1a
+
 @pytest.mark.skip("Not implemented")
 def test_run_with_nonexistent_group(mocker: MockerFixture, mock_command_groups_par_success: list[CommandGroup]) -> None:
     mocker.patch("par_run.cli.read_commands_toml", return_value=[mock_command_groups_par_success])
@@ -227,10 +221,7 @@
     assert result.exit_code == 0
     # Add assertion to ensure no commands are run and appropriate message is displayed
 
-<<<<<<< HEAD
-
-=======
->>>>>>> af9d5a1a
+
 @pytest.mark.skip("Not implemented")
 def test_run_with_nonexistent_cmd(mocker: MockerFixture, mock_command_groups_par_success: list[CommandGroup]) -> None:
     mocker.patch("par_run.cli.read_commands_toml", return_value=[mock_command_groups_par_success])
@@ -403,10 +394,6 @@
     for backend in AsyncBackend:
         assert isinstance(backend.value, str)
         assert str(backend) == backend.value
-<<<<<<< HEAD
-
-=======
->>>>>>> af9d5a1a
 
 @pytest.mark.anyio()
 async def test_command_cb_comp_success(mocker: MockerFixture) -> None:
@@ -520,11 +507,7 @@
     filtered = filter_groups(mock_command_groups_par_success, "test_group0", None)
     assert len(filtered) == 1
     filtered = filter_groups(mock_command_groups_par_success, None, "test_0")
-<<<<<<< HEAD
     assert all(len(group.cmds) == 1 for group in filtered)
-=======
-    assert all([len(group.cmds) == 1 for group in filtered])
->>>>>>> af9d5a1a
 
 
 def test_cli_app() -> None:
